--- conflicted
+++ resolved
@@ -36,16 +36,9 @@
 kubectl get node -o name | grep minion | while read node; do
   [[ $((n++)) == $numberIngressNodes ]] && break
   kubectl label node ${node##node/} role=ingress
-<<<<<<< HEAD
-=======
   # Remove any existing aliases
->>>>>>> f4e1f7d5
   openstack server unset --os-project-name CMSRucio --property landb-alias ${node##node/}
   ndns=$(($n + $offset))
   cnames="cms-rucio-grafana-dev--load-${ndns}-,cms-rucio-graphite-dev--load-${ndns}-,cms-rucio-dev--load-${ndns}-,cms-rucio-auth-dev--load-${ndns}-"
   openstack server set --os-project-name CMSRucio --property landb-alias=$cnames ${node##node/}
-<<<<<<< HEAD
-  # teardown:
-=======
->>>>>>> f4e1f7d5
 done