--- conflicted
+++ resolved
@@ -31,11 +31,7 @@
   selector:
     matchLabels:
       app: dqmgui
-<<<<<<< HEAD
-  replicas: 1 #PROD# 2
-=======
   replicas: 1 #PROD# 1
->>>>>>> 8a3ef5a6
   template:
     metadata:
       labels:
